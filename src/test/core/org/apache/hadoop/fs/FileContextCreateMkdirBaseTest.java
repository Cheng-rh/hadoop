--- conflicted
+++ resolved
@@ -52,28 +52,7 @@
 public abstract class FileContextCreateMkdirBaseTest {
    
   protected static FileContext fc;
-<<<<<<< HEAD
-  static final String TEST_ROOT_DIR = new Path(System.getProperty(
-      "test.build.data", "build/test/data")).toString().replace(' ', '_')
-      + "/test";
-  
-  
-  protected Path getTestRootRelativePath(String pathString) {
-    return fc.makeQualified(new Path(TEST_ROOT_DIR, pathString));
-  }
-  
-  private Path rootPath = null;
-  protected Path getTestRoot() {
-    if (rootPath == null) {
-      rootPath = fc.makeQualified(new Path(TEST_ROOT_DIR));
-    }
-    return rootPath;   
-  }
-
-
-=======
       
->>>>>>> 4d04914f
   {
     try {
       ((Log4JLogger)FileSystem.LOG).getLogger().setLevel(Level.DEBUG);
