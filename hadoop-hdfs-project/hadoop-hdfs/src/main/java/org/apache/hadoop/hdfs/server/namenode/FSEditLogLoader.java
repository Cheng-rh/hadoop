/**
 * Licensed to the Apache Software Foundation (ASF) under one
 * or more contributor license agreements.  See the NOTICE file
 * distributed with this work for additional information
 * regarding copyright ownership.  The ASF licenses this file
 * to you under the Apache License, Version 2.0 (the
 * "License"); you may not use this file except in compliance
 * with the License.  You may obtain a copy of the License at
 *
 *     http://www.apache.org/licenses/LICENSE-2.0
 *
 * Unless required by applicable law or agreed to in writing, software
 * distributed under the License is distributed on an "AS IS" BASIS,
 * WITHOUT WARRANTIES OR CONDITIONS OF ANY KIND, either express or implied.
 * See the License for the specific language governing permissions and
 * limitations under the License.
 */
package org.apache.hadoop.hdfs.server.namenode;

import static org.apache.hadoop.hdfs.server.namenode.FSImageFormat.renameReservedPathsOnUpgrade;
import static org.apache.hadoop.util.Time.now;

import java.io.FilterInputStream;
import java.io.IOException;
import java.io.InputStream;
import java.util.Arrays;
import java.util.EnumMap;
import java.util.EnumSet;
import java.util.List;

import org.apache.commons.logging.Log;
import org.apache.commons.logging.LogFactory;
import org.apache.hadoop.classification.InterfaceAudience;
import org.apache.hadoop.classification.InterfaceStability;
import org.apache.hadoop.fs.XAttrSetFlag;
import org.apache.hadoop.hdfs.BlockStoragePolicy;
import org.apache.hadoop.hdfs.protocol.Block;
import org.apache.hadoop.hdfs.protocol.CacheDirectiveInfo;
import org.apache.hadoop.hdfs.protocol.HdfsConstants;
import org.apache.hadoop.hdfs.protocol.HdfsFileStatus;
import org.apache.hadoop.hdfs.protocol.LayoutVersion;
import org.apache.hadoop.hdfs.protocol.LocatedBlock;
import org.apache.hadoop.hdfs.server.blockmanagement.BlockInfo;
import org.apache.hadoop.hdfs.server.blockmanagement.BlockInfoUnderConstruction;
import org.apache.hadoop.hdfs.server.common.HdfsServerConstants.RollingUpgradeStartupOption;
import org.apache.hadoop.hdfs.server.common.HdfsServerConstants.StartupOption;
import org.apache.hadoop.hdfs.server.common.Storage;
import org.apache.hadoop.hdfs.server.namenode.FSEditLogOp.AddBlockOp;
import org.apache.hadoop.hdfs.server.namenode.FSEditLogOp.AddCacheDirectiveInfoOp;
import org.apache.hadoop.hdfs.server.namenode.FSEditLogOp.AddCachePoolOp;
import org.apache.hadoop.hdfs.server.namenode.FSEditLogOp.AddCloseOp;
import org.apache.hadoop.hdfs.server.namenode.FSEditLogOp.AllocateBlockIdOp;
import org.apache.hadoop.hdfs.server.namenode.FSEditLogOp.AllowSnapshotOp;
import org.apache.hadoop.hdfs.server.namenode.FSEditLogOp.BlockListUpdatingOp;
import org.apache.hadoop.hdfs.server.namenode.FSEditLogOp.CancelDelegationTokenOp;
import org.apache.hadoop.hdfs.server.namenode.FSEditLogOp.ClearNSQuotaOp;
import org.apache.hadoop.hdfs.server.namenode.FSEditLogOp.ConcatDeleteOp;
import org.apache.hadoop.hdfs.server.namenode.FSEditLogOp.CreateSnapshotOp;
import org.apache.hadoop.hdfs.server.namenode.FSEditLogOp.DeleteOp;
import org.apache.hadoop.hdfs.server.namenode.FSEditLogOp.DeleteSnapshotOp;
import org.apache.hadoop.hdfs.server.namenode.FSEditLogOp.DisallowSnapshotOp;
import org.apache.hadoop.hdfs.server.namenode.FSEditLogOp.GetDelegationTokenOp;
import org.apache.hadoop.hdfs.server.namenode.FSEditLogOp.MkdirOp;
import org.apache.hadoop.hdfs.server.namenode.FSEditLogOp.ModifyCacheDirectiveInfoOp;
import org.apache.hadoop.hdfs.server.namenode.FSEditLogOp.ModifyCachePoolOp;
import org.apache.hadoop.hdfs.server.namenode.FSEditLogOp.ReassignLeaseOp;
import org.apache.hadoop.hdfs.server.namenode.FSEditLogOp.RemoveCacheDirectiveInfoOp;
import org.apache.hadoop.hdfs.server.namenode.FSEditLogOp.RemoveCachePoolOp;
import org.apache.hadoop.hdfs.server.namenode.FSEditLogOp.RenameOldOp;
import org.apache.hadoop.hdfs.server.namenode.FSEditLogOp.RenameOp;
import org.apache.hadoop.hdfs.server.namenode.FSEditLogOp.RenameSnapshotOp;
import org.apache.hadoop.hdfs.server.namenode.FSEditLogOp.RenewDelegationTokenOp;
import org.apache.hadoop.hdfs.server.namenode.FSEditLogOp.RollingUpgradeOp;
import org.apache.hadoop.hdfs.server.namenode.FSEditLogOp.SetAclOp;
import org.apache.hadoop.hdfs.server.namenode.FSEditLogOp.SetGenstampV1Op;
import org.apache.hadoop.hdfs.server.namenode.FSEditLogOp.SetGenstampV2Op;
import org.apache.hadoop.hdfs.server.namenode.FSEditLogOp.SetNSQuotaOp;
import org.apache.hadoop.hdfs.server.namenode.FSEditLogOp.SetOwnerOp;
import org.apache.hadoop.hdfs.server.namenode.FSEditLogOp.SetPermissionsOp;
import org.apache.hadoop.hdfs.server.namenode.FSEditLogOp.SetQuotaOp;
import org.apache.hadoop.hdfs.server.namenode.FSEditLogOp.SetReplicationOp;
import org.apache.hadoop.hdfs.server.namenode.FSEditLogOp.SetStoragePolicyOp;
import org.apache.hadoop.hdfs.server.namenode.FSEditLogOp.SetXAttrOp;
import org.apache.hadoop.hdfs.server.namenode.FSEditLogOp.RemoveXAttrOp;
import org.apache.hadoop.hdfs.server.namenode.FSEditLogOp.SymlinkOp;
import org.apache.hadoop.hdfs.server.namenode.FSEditLogOp.TimesOp;
import org.apache.hadoop.hdfs.server.namenode.FSEditLogOp.UpdateBlocksOp;
import org.apache.hadoop.hdfs.server.namenode.FSEditLogOp.UpdateMasterKeyOp;
import org.apache.hadoop.hdfs.server.namenode.INode.BlocksMapUpdateInfo;
import org.apache.hadoop.hdfs.server.namenode.LeaseManager.Lease;
import org.apache.hadoop.hdfs.server.namenode.NNStorage.NameNodeFile;
import org.apache.hadoop.hdfs.server.namenode.snapshot.Snapshot;
import org.apache.hadoop.hdfs.server.namenode.startupprogress.Phase;
import org.apache.hadoop.hdfs.server.namenode.startupprogress.StartupProgress;
import org.apache.hadoop.hdfs.server.namenode.startupprogress.StartupProgress.Counter;
import org.apache.hadoop.hdfs.server.namenode.startupprogress.Step;
import org.apache.hadoop.hdfs.util.ChunkedArrayList;
import org.apache.hadoop.hdfs.util.Holder;

import com.google.common.base.Joiner;
import com.google.common.base.Preconditions;

@InterfaceAudience.Private
@InterfaceStability.Evolving
public class FSEditLogLoader {
  static final Log LOG = LogFactory.getLog(FSEditLogLoader.class.getName());
  static final long REPLAY_TRANSACTION_LOG_INTERVAL = 1000; // 1sec

  private final FSNamesystem fsNamesys;
  private long lastAppliedTxId;
  /** Total number of end transactions loaded. */
  private int totalEdits = 0;
  
  public FSEditLogLoader(FSNamesystem fsNamesys, long lastAppliedTxId) {
    this.fsNamesys = fsNamesys;
    this.lastAppliedTxId = lastAppliedTxId;
  }
  
  long loadFSEdits(EditLogInputStream edits, long expectedStartingTxId)
      throws IOException {
    return loadFSEdits(edits, expectedStartingTxId, null, null);
  }

  /**
   * Load an edit log, and apply the changes to the in-memory structure
   * This is where we apply edits that we've been writing to disk all
   * along.
   */
  long loadFSEdits(EditLogInputStream edits, long expectedStartingTxId,
      StartupOption startOpt, MetaRecoveryContext recovery) throws IOException {
    StartupProgress prog = NameNode.getStartupProgress();
    Step step = createStartupProgressStep(edits);
    prog.beginStep(Phase.LOADING_EDITS, step);
    fsNamesys.writeLock();
    try {
      long startTime = now();
      FSImage.LOG.info("Start loading edits file " + edits.getName());
      long numEdits = loadEditRecords(edits, false, expectedStartingTxId,
          startOpt, recovery);
      FSImage.LOG.info("Edits file " + edits.getName() 
          + " of size " + edits.length() + " edits # " + numEdits 
          + " loaded in " + (now()-startTime)/1000 + " seconds");
      return numEdits;
    } finally {
      edits.close();
      fsNamesys.writeUnlock();
      prog.endStep(Phase.LOADING_EDITS, step);
    }
  }

  long loadEditRecords(EditLogInputStream in, boolean closeOnExit,
      long expectedStartingTxId, StartupOption startOpt,
      MetaRecoveryContext recovery) throws IOException {
    FSDirectory fsDir = fsNamesys.dir;

    EnumMap<FSEditLogOpCodes, Holder<Integer>> opCounts =
      new EnumMap<FSEditLogOpCodes, Holder<Integer>>(FSEditLogOpCodes.class);

    if (LOG.isTraceEnabled()) {
      LOG.trace("Acquiring write lock to replay edit log");
    }

    fsNamesys.writeLock();
    fsDir.writeLock();

    long recentOpcodeOffsets[] = new long[4];
    Arrays.fill(recentOpcodeOffsets, -1);
    
    long expectedTxId = expectedStartingTxId;
    long numEdits = 0;
    long lastTxId = in.getLastTxId();
    long numTxns = (lastTxId - expectedStartingTxId) + 1;
    StartupProgress prog = NameNode.getStartupProgress();
    Step step = createStartupProgressStep(in);
    prog.setTotal(Phase.LOADING_EDITS, step, numTxns);
    Counter counter = prog.getCounter(Phase.LOADING_EDITS, step);
    long lastLogTime = now();
    long lastInodeId = fsNamesys.getLastInodeId();
    
    try {
      while (true) {
        try {
          FSEditLogOp op;
          try {
            op = in.readOp();
            if (op == null) {
              break;
            }
          } catch (Throwable e) {
            // Handle a problem with our input
            check203UpgradeFailure(in.getVersion(true), e);
            String errorMessage =
              formatEditLogReplayError(in, recentOpcodeOffsets, expectedTxId);
            FSImage.LOG.error(errorMessage, e);
            if (recovery == null) {
               // We will only try to skip over problematic opcodes when in
               // recovery mode.
              throw new EditLogInputException(errorMessage, e, numEdits);
            }
            MetaRecoveryContext.editLogLoaderPrompt(
                "We failed to read txId " + expectedTxId,
                recovery, "skipping the bad section in the log");
            in.resync();
            continue;
          }
          recentOpcodeOffsets[(int)(numEdits % recentOpcodeOffsets.length)] =
            in.getPosition();
          if (op.hasTransactionId()) {
            if (op.getTransactionId() > expectedTxId) { 
              MetaRecoveryContext.editLogLoaderPrompt("There appears " +
                  "to be a gap in the edit log.  We expected txid " +
                  expectedTxId + ", but got txid " +
                  op.getTransactionId() + ".", recovery, "ignoring missing " +
                  " transaction IDs");
            } else if (op.getTransactionId() < expectedTxId) { 
              MetaRecoveryContext.editLogLoaderPrompt("There appears " +
                  "to be an out-of-order edit in the edit log.  We " +
                  "expected txid " + expectedTxId + ", but got txid " +
                  op.getTransactionId() + ".", recovery,
                  "skipping the out-of-order edit");
              continue;
            }
          }
          try {
            if (LOG.isTraceEnabled()) {
              LOG.trace("op=" + op + ", startOpt=" + startOpt
                  + ", numEdits=" + numEdits + ", totalEdits=" + totalEdits);
            }
            long inodeId = applyEditLogOp(op, fsDir, startOpt,
                in.getVersion(true), lastInodeId);
            if (lastInodeId < inodeId) {
              lastInodeId = inodeId;
            }
          } catch (RollingUpgradeOp.RollbackException e) {
            throw e;
          } catch (Throwable e) {
            LOG.error("Encountered exception on operation " + op, e);
            if (recovery == null) {
              throw e instanceof IOException? (IOException)e: new IOException(e);
            }

            MetaRecoveryContext.editLogLoaderPrompt("Failed to " +
             "apply edit log operation " + op + ": error " +
             e.getMessage(), recovery, "applying edits");
          }
          // Now that the operation has been successfully decoded and
          // applied, update our bookkeeping.
          incrOpCount(op.opCode, opCounts, step, counter);
          if (op.hasTransactionId()) {
            lastAppliedTxId = op.getTransactionId();
            expectedTxId = lastAppliedTxId + 1;
          } else {
            expectedTxId = lastAppliedTxId = expectedStartingTxId;
          }
          // log progress
          if (op.hasTransactionId()) {
            long now = now();
            if (now - lastLogTime > REPLAY_TRANSACTION_LOG_INTERVAL) {
              long deltaTxId = lastAppliedTxId - expectedStartingTxId + 1;
              int percent = Math.round((float) deltaTxId / numTxns * 100);
              LOG.info("replaying edit log: " + deltaTxId + "/" + numTxns
                  + " transactions completed. (" + percent + "%)");
              lastLogTime = now;
            }
          }
          numEdits++;
          totalEdits++;
        } catch (RollingUpgradeOp.RollbackException e) {
          LOG.info("Stopped at OP_START_ROLLING_UPGRADE for rollback.");
          break;
        } catch (MetaRecoveryContext.RequestStopException e) {
          MetaRecoveryContext.LOG.warn("Stopped reading edit log at " +
              in.getPosition() + "/"  + in.length());
          break;
        }
      }
    } finally {
      fsNamesys.resetLastInodeId(lastInodeId);
      if(closeOnExit) {
        in.close();
      }
      fsDir.writeUnlock();
      fsNamesys.writeUnlock();

      if (LOG.isTraceEnabled()) {
        LOG.trace("replaying edit log finished");
      }

      if (FSImage.LOG.isDebugEnabled()) {
        dumpOpCounts(opCounts);
      }
    }
    return numEdits;
  }
  
  // allocate and update last allocated inode id
  private long getAndUpdateLastInodeId(long inodeIdFromOp, int logVersion,
      long lastInodeId) throws IOException {
    long inodeId = inodeIdFromOp;

    if (inodeId == INodeId.GRANDFATHER_INODE_ID) {
      if (NameNodeLayoutVersion.supports(
          LayoutVersion.Feature.ADD_INODE_ID, logVersion)) {
        throw new IOException("The layout version " + logVersion
            + " supports inodeId but gave bogus inodeId");
      }
      inodeId = fsNamesys.allocateNewInodeId();
    } else {
      // need to reset lastInodeId. fsnamesys gets lastInodeId firstly from
      // fsimage but editlog captures more recent inodeId allocations
      if (inodeId > lastInodeId) {
        fsNamesys.resetLastInodeId(inodeId);
      }
    }
    return inodeId;
  }

  @SuppressWarnings("deprecation")
  private long applyEditLogOp(FSEditLogOp op, FSDirectory fsDir,
      StartupOption startOpt, int logVersion, long lastInodeId) throws IOException {
    long inodeId = INodeId.GRANDFATHER_INODE_ID;
    if (LOG.isTraceEnabled()) {
      LOG.trace("replaying edit log: " + op);
    }
    final boolean toAddRetryCache = fsNamesys.hasRetryCache() && op.hasRpcIds();
    
    switch (op.opCode) {
    case OP_ADD: {
      AddCloseOp addCloseOp = (AddCloseOp)op;
      final String path =
          renameReservedPathsOnUpgrade(addCloseOp.path, logVersion);
      if (FSNamesystem.LOG.isDebugEnabled()) {
        FSNamesystem.LOG.debug(op.opCode + ": " + path +
            " numblocks : " + addCloseOp.blocks.length +
            " clientHolder " + addCloseOp.clientName +
            " clientMachine " + addCloseOp.clientMachine);
      }
      // There three cases here:
      // 1. OP_ADD to create a new file
      // 2. OP_ADD to update file blocks
      // 3. OP_ADD to open file for append

      // See if the file already exists (persistBlocks call)
      final INodesInPath iip = fsDir.getLastINodeInPath(path);
      final INodeFile oldFile = INodeFile.valueOf(
          iip.getINode(0), path, true);
      INodeFile newFile = oldFile;
      if (oldFile == null) { // this is OP_ADD on a new file (case 1)
        // versions > 0 support per file replication
        // get name and replication
        final short replication = fsNamesys.getBlockManager()
            .adjustReplication(addCloseOp.replication);
        assert addCloseOp.blocks.length == 0;

        // add to the file tree
        inodeId = getAndUpdateLastInodeId(addCloseOp.inodeId, logVersion,
            lastInodeId);
        newFile = fsDir.unprotectedAddFile(inodeId,
            path, addCloseOp.permissions, addCloseOp.aclEntries,
            addCloseOp.xAttrs,
            replication, addCloseOp.mtime, addCloseOp.atime,
            addCloseOp.blockSize, true, addCloseOp.clientName,
            addCloseOp.clientMachine);
        fsNamesys.leaseManager.addLease(addCloseOp.clientName, path);

        // add the op into retry cache if necessary
        if (toAddRetryCache) {
          HdfsFileStatus stat = fsNamesys.dir.createFileStatus(
<<<<<<< HEAD
              HdfsFileStatus.EMPTY_NAME, newFile,
              BlockStoragePolicy.ID_UNSPECIFIED, Snapshot.CURRENT_STATE_ID);
=======
              HdfsFileStatus.EMPTY_NAME, newFile, Snapshot.CURRENT_STATE_ID,
              false);
>>>>>>> 6824abc1
          fsNamesys.addCacheEntryWithPayload(addCloseOp.rpcClientId,
              addCloseOp.rpcCallId, stat);
        }
      } else { // This is OP_ADD on an existing file
        if (!oldFile.isUnderConstruction()) {
          // This is case 3: a call to append() on an already-closed file.
          if (FSNamesystem.LOG.isDebugEnabled()) {
            FSNamesystem.LOG.debug("Reopening an already-closed file " +
                "for append");
          }
          LocatedBlock lb = fsNamesys.prepareFileForWrite(path,
              oldFile, addCloseOp.clientName, addCloseOp.clientMachine, false, iip.getLatestSnapshotId(), false);
          newFile = INodeFile.valueOf(fsDir.getINode(path),
              path, true);
          
          // add the op into retry cache is necessary
          if (toAddRetryCache) {
            fsNamesys.addCacheEntryWithPayload(addCloseOp.rpcClientId,
                addCloseOp.rpcCallId, lb);
          }
        }
      }
      // Fall-through for case 2.
      // Regardless of whether it's a new file or an updated file,
      // update the block list.
      
      // Update the salient file attributes.
      newFile.setAccessTime(addCloseOp.atime, Snapshot.CURRENT_STATE_ID);
      newFile.setModificationTime(addCloseOp.mtime, Snapshot.CURRENT_STATE_ID);
      updateBlocks(fsDir, addCloseOp, newFile);
      break;
    }
    case OP_CLOSE: {
      AddCloseOp addCloseOp = (AddCloseOp)op;
      final String path =
          renameReservedPathsOnUpgrade(addCloseOp.path, logVersion);
      if (FSNamesystem.LOG.isDebugEnabled()) {
        FSNamesystem.LOG.debug(op.opCode + ": " + path +
            " numblocks : " + addCloseOp.blocks.length +
            " clientHolder " + addCloseOp.clientName +
            " clientMachine " + addCloseOp.clientMachine);
      }

      final INodesInPath iip = fsDir.getLastINodeInPath(path);
      final INodeFile file = INodeFile.valueOf(iip.getINode(0), path);

      // Update the salient file attributes.
      file.setAccessTime(addCloseOp.atime, Snapshot.CURRENT_STATE_ID);
      file.setModificationTime(addCloseOp.mtime, Snapshot.CURRENT_STATE_ID);
      updateBlocks(fsDir, addCloseOp, file);

      // Now close the file
      if (!file.isUnderConstruction() &&
          logVersion <= LayoutVersion.BUGFIX_HDFS_2991_VERSION) {
        // There was a bug (HDFS-2991) in hadoop < 0.23.1 where OP_CLOSE
        // could show up twice in a row. But after that version, this
        // should be fixed, so we should treat it as an error.
        throw new IOException(
            "File is not under construction: " + path);
      }
      // One might expect that you could use removeLease(holder, path) here,
      // but OP_CLOSE doesn't serialize the holder. So, remove by path.
      if (file.isUnderConstruction()) {
        fsNamesys.leaseManager.removeLeaseWithPrefixPath(path);
        file.toCompleteFile(file.getModificationTime());
      }
      break;
    }
    case OP_UPDATE_BLOCKS: {
      UpdateBlocksOp updateOp = (UpdateBlocksOp)op;
      final String path =
          renameReservedPathsOnUpgrade(updateOp.path, logVersion);
      if (FSNamesystem.LOG.isDebugEnabled()) {
        FSNamesystem.LOG.debug(op.opCode + ": " + path +
            " numblocks : " + updateOp.blocks.length);
      }
      INodeFile oldFile = INodeFile.valueOf(fsDir.getINode(path),
          path);
      // Update in-memory data structures
      updateBlocks(fsDir, updateOp, oldFile);
      
      if (toAddRetryCache) {
        fsNamesys.addCacheEntry(updateOp.rpcClientId, updateOp.rpcCallId);
      }
      break;
    }
    case OP_ADD_BLOCK: {
      AddBlockOp addBlockOp = (AddBlockOp) op;
      String path = renameReservedPathsOnUpgrade(addBlockOp.getPath(), logVersion);
      if (FSNamesystem.LOG.isDebugEnabled()) {
        FSNamesystem.LOG.debug(op.opCode + ": " + path +
            " new block id : " + addBlockOp.getLastBlock().getBlockId());
      }
      INodeFile oldFile = INodeFile.valueOf(fsDir.getINode(path), path);
      // add the new block to the INodeFile
      addNewBlock(fsDir, addBlockOp, oldFile);
      break;
    }
    case OP_SET_REPLICATION: {
      SetReplicationOp setReplicationOp = (SetReplicationOp)op;
      short replication = fsNamesys.getBlockManager().adjustReplication(
          setReplicationOp.replication);
      fsDir.unprotectedSetReplication(
          renameReservedPathsOnUpgrade(setReplicationOp.path, logVersion),
                                      replication, null);
      break;
    }
    case OP_CONCAT_DELETE: {
      ConcatDeleteOp concatDeleteOp = (ConcatDeleteOp)op;
      String trg = renameReservedPathsOnUpgrade(concatDeleteOp.trg, logVersion);
      String[] srcs = new String[concatDeleteOp.srcs.length];
      for (int i=0; i<srcs.length; i++) {
        srcs[i] =
            renameReservedPathsOnUpgrade(concatDeleteOp.srcs[i], logVersion);
      }
      fsDir.unprotectedConcat(trg, srcs, concatDeleteOp.timestamp);
      
      if (toAddRetryCache) {
        fsNamesys.addCacheEntry(concatDeleteOp.rpcClientId,
            concatDeleteOp.rpcCallId);
      }
      break;
    }
    case OP_RENAME_OLD: {
      RenameOldOp renameOp = (RenameOldOp)op;
      final String src = renameReservedPathsOnUpgrade(renameOp.src, logVersion);
      final String dst = renameReservedPathsOnUpgrade(renameOp.dst, logVersion);
      fsDir.unprotectedRenameTo(src, dst,
                                renameOp.timestamp);
      
      if (toAddRetryCache) {
        fsNamesys.addCacheEntry(renameOp.rpcClientId, renameOp.rpcCallId);
      }
      break;
    }
    case OP_DELETE: {
      DeleteOp deleteOp = (DeleteOp)op;
      fsDir.unprotectedDelete(
          renameReservedPathsOnUpgrade(deleteOp.path, logVersion),
          deleteOp.timestamp);
      
      if (toAddRetryCache) {
        fsNamesys.addCacheEntry(deleteOp.rpcClientId, deleteOp.rpcCallId);
      }
      break;
    }
    case OP_MKDIR: {
      MkdirOp mkdirOp = (MkdirOp)op;
      inodeId = getAndUpdateLastInodeId(mkdirOp.inodeId, logVersion,
          lastInodeId);
      fsDir.unprotectedMkdir(inodeId,
          renameReservedPathsOnUpgrade(mkdirOp.path, logVersion),
          mkdirOp.permissions, mkdirOp.aclEntries, mkdirOp.timestamp);
      break;
    }
    case OP_SET_GENSTAMP_V1: {
      SetGenstampV1Op setGenstampV1Op = (SetGenstampV1Op)op;
      fsNamesys.setGenerationStampV1(setGenstampV1Op.genStampV1);
      break;
    }
    case OP_SET_PERMISSIONS: {
      SetPermissionsOp setPermissionsOp = (SetPermissionsOp)op;
      fsDir.unprotectedSetPermission(
          renameReservedPathsOnUpgrade(setPermissionsOp.src, logVersion),
          setPermissionsOp.permissions);
      break;
    }
    case OP_SET_OWNER: {
      SetOwnerOp setOwnerOp = (SetOwnerOp)op;
      fsDir.unprotectedSetOwner(
          renameReservedPathsOnUpgrade(setOwnerOp.src, logVersion),
          setOwnerOp.username, setOwnerOp.groupname);
      break;
    }
    case OP_SET_NS_QUOTA: {
      SetNSQuotaOp setNSQuotaOp = (SetNSQuotaOp)op;
      fsDir.unprotectedSetQuota(
          renameReservedPathsOnUpgrade(setNSQuotaOp.src, logVersion),
          setNSQuotaOp.nsQuota, HdfsConstants.QUOTA_DONT_SET);
      break;
    }
    case OP_CLEAR_NS_QUOTA: {
      ClearNSQuotaOp clearNSQuotaOp = (ClearNSQuotaOp)op;
      fsDir.unprotectedSetQuota(
          renameReservedPathsOnUpgrade(clearNSQuotaOp.src, logVersion),
          HdfsConstants.QUOTA_RESET, HdfsConstants.QUOTA_DONT_SET);
      break;
    }

    case OP_SET_QUOTA:
      SetQuotaOp setQuotaOp = (SetQuotaOp)op;
      fsDir.unprotectedSetQuota(
          renameReservedPathsOnUpgrade(setQuotaOp.src, logVersion),
          setQuotaOp.nsQuota, setQuotaOp.dsQuota);
      break;

    case OP_TIMES: {
      TimesOp timesOp = (TimesOp)op;

      fsDir.unprotectedSetTimes(
          renameReservedPathsOnUpgrade(timesOp.path, logVersion),
          timesOp.mtime, timesOp.atime, true);
      break;
    }
    case OP_SYMLINK: {
      SymlinkOp symlinkOp = (SymlinkOp)op;
      inodeId = getAndUpdateLastInodeId(symlinkOp.inodeId, logVersion,
          lastInodeId);
      fsDir.unprotectedAddSymlink(inodeId,
          renameReservedPathsOnUpgrade(symlinkOp.path, logVersion),
          symlinkOp.value, symlinkOp.mtime, symlinkOp.atime,
          symlinkOp.permissionStatus);
      
      if (toAddRetryCache) {
        fsNamesys.addCacheEntry(symlinkOp.rpcClientId, symlinkOp.rpcCallId);
      }
      break;
    }
    case OP_RENAME: {
      RenameOp renameOp = (RenameOp)op;
      fsDir.unprotectedRenameTo(
          renameReservedPathsOnUpgrade(renameOp.src, logVersion),
          renameReservedPathsOnUpgrade(renameOp.dst, logVersion),
          renameOp.timestamp, renameOp.options);
      
      if (toAddRetryCache) {
        fsNamesys.addCacheEntry(renameOp.rpcClientId, renameOp.rpcCallId);
      }
      break;
    }
    case OP_GET_DELEGATION_TOKEN: {
      GetDelegationTokenOp getDelegationTokenOp
        = (GetDelegationTokenOp)op;

      fsNamesys.getDelegationTokenSecretManager()
        .addPersistedDelegationToken(getDelegationTokenOp.token,
                                     getDelegationTokenOp.expiryTime);
      break;
    }
    case OP_RENEW_DELEGATION_TOKEN: {
      RenewDelegationTokenOp renewDelegationTokenOp
        = (RenewDelegationTokenOp)op;
      fsNamesys.getDelegationTokenSecretManager()
        .updatePersistedTokenRenewal(renewDelegationTokenOp.token,
                                     renewDelegationTokenOp.expiryTime);
      break;
    }
    case OP_CANCEL_DELEGATION_TOKEN: {
      CancelDelegationTokenOp cancelDelegationTokenOp
        = (CancelDelegationTokenOp)op;
      fsNamesys.getDelegationTokenSecretManager()
          .updatePersistedTokenCancellation(
              cancelDelegationTokenOp.token);
      break;
    }
    case OP_UPDATE_MASTER_KEY: {
      UpdateMasterKeyOp updateMasterKeyOp = (UpdateMasterKeyOp)op;
      fsNamesys.getDelegationTokenSecretManager()
        .updatePersistedMasterKey(updateMasterKeyOp.key);
      break;
    }
    case OP_REASSIGN_LEASE: {
      ReassignLeaseOp reassignLeaseOp = (ReassignLeaseOp)op;

      Lease lease = fsNamesys.leaseManager.getLease(
          reassignLeaseOp.leaseHolder);
      final String path =
          renameReservedPathsOnUpgrade(reassignLeaseOp.path, logVersion);
      INodeFile pendingFile = fsDir.getINode(path).asFile();
      Preconditions.checkState(pendingFile.isUnderConstruction());
      fsNamesys.reassignLeaseInternal(lease,
          path, reassignLeaseOp.newHolder, pendingFile);
      break;
    }
    case OP_START_LOG_SEGMENT:
    case OP_END_LOG_SEGMENT: {
      // no data in here currently.
      break;
    }
    case OP_CREATE_SNAPSHOT: {
      CreateSnapshotOp createSnapshotOp = (CreateSnapshotOp) op;
      final String snapshotRoot =
          renameReservedPathsOnUpgrade(createSnapshotOp.snapshotRoot,
              logVersion);
      String path = fsNamesys.getSnapshotManager().createSnapshot(
          snapshotRoot, createSnapshotOp.snapshotName);
      if (toAddRetryCache) {
        fsNamesys.addCacheEntryWithPayload(createSnapshotOp.rpcClientId,
            createSnapshotOp.rpcCallId, path);
      }
      break;
    }
    case OP_DELETE_SNAPSHOT: {
      DeleteSnapshotOp deleteSnapshotOp = (DeleteSnapshotOp) op;
      BlocksMapUpdateInfo collectedBlocks = new BlocksMapUpdateInfo();
      List<INode> removedINodes = new ChunkedArrayList<INode>();
      final String snapshotRoot =
          renameReservedPathsOnUpgrade(deleteSnapshotOp.snapshotRoot,
              logVersion);
      fsNamesys.getSnapshotManager().deleteSnapshot(
          snapshotRoot, deleteSnapshotOp.snapshotName,
          collectedBlocks, removedINodes);
      fsNamesys.removeBlocksAndUpdateSafemodeTotal(collectedBlocks);
      collectedBlocks.clear();
      fsNamesys.dir.removeFromInodeMap(removedINodes);
      removedINodes.clear();
      
      if (toAddRetryCache) {
        fsNamesys.addCacheEntry(deleteSnapshotOp.rpcClientId,
            deleteSnapshotOp.rpcCallId);
      }
      break;
    }
    case OP_RENAME_SNAPSHOT: {
      RenameSnapshotOp renameSnapshotOp = (RenameSnapshotOp) op;
      final String snapshotRoot =
          renameReservedPathsOnUpgrade(renameSnapshotOp.snapshotRoot,
              logVersion);
      fsNamesys.getSnapshotManager().renameSnapshot(
          snapshotRoot, renameSnapshotOp.snapshotOldName,
          renameSnapshotOp.snapshotNewName);
      
      if (toAddRetryCache) {
        fsNamesys.addCacheEntry(renameSnapshotOp.rpcClientId,
            renameSnapshotOp.rpcCallId);
      }
      break;
    }
    case OP_ALLOW_SNAPSHOT: {
      AllowSnapshotOp allowSnapshotOp = (AllowSnapshotOp) op;
      final String snapshotRoot =
          renameReservedPathsOnUpgrade(allowSnapshotOp.snapshotRoot, logVersion);
      fsNamesys.getSnapshotManager().setSnapshottable(
          snapshotRoot, false);
      break;
    }
    case OP_DISALLOW_SNAPSHOT: {
      DisallowSnapshotOp disallowSnapshotOp = (DisallowSnapshotOp) op;
      final String snapshotRoot =
          renameReservedPathsOnUpgrade(disallowSnapshotOp.snapshotRoot,
              logVersion);
      fsNamesys.getSnapshotManager().resetSnapshottable(
          snapshotRoot);
      break;
    }
    case OP_SET_GENSTAMP_V2: {
      SetGenstampV2Op setGenstampV2Op = (SetGenstampV2Op) op;
      fsNamesys.setGenerationStampV2(setGenstampV2Op.genStampV2);
      break;
    }
    case OP_ALLOCATE_BLOCK_ID: {
      AllocateBlockIdOp allocateBlockIdOp = (AllocateBlockIdOp) op;
      fsNamesys.setLastAllocatedBlockId(allocateBlockIdOp.blockId);
      break;
    }
    case OP_ROLLING_UPGRADE_START: {
      if (startOpt == StartupOption.ROLLINGUPGRADE) {
        final RollingUpgradeStartupOption rollingUpgradeOpt
            = startOpt.getRollingUpgradeStartupOption(); 
        if (rollingUpgradeOpt == RollingUpgradeStartupOption.ROLLBACK) {
          throw new RollingUpgradeOp.RollbackException();
        } else if (rollingUpgradeOpt == RollingUpgradeStartupOption.DOWNGRADE) {
          //ignore upgrade marker
          break;
        }
      }
      // start rolling upgrade
      final long startTime = ((RollingUpgradeOp) op).getTime();
      fsNamesys.startRollingUpgradeInternal(startTime);
      fsNamesys.triggerRollbackCheckpoint();
      break;
    }
    case OP_ROLLING_UPGRADE_FINALIZE: {
      final long finalizeTime = ((RollingUpgradeOp) op).getTime();
      if (fsNamesys.isRollingUpgrade()) {
        // Only do it when NN is actually doing rolling upgrade.
        // We can get FINALIZE without corresponding START, if NN is restarted
        // before this op is consumed and a new checkpoint is created.
        fsNamesys.finalizeRollingUpgradeInternal(finalizeTime);
      }
      fsNamesys.getFSImage().updateStorageVersion();
      fsNamesys.getFSImage().renameCheckpoint(NameNodeFile.IMAGE_ROLLBACK,
          NameNodeFile.IMAGE);
      break;
    }
    case OP_ADD_CACHE_DIRECTIVE: {
      AddCacheDirectiveInfoOp addOp = (AddCacheDirectiveInfoOp) op;
      CacheDirectiveInfo result = fsNamesys.
          getCacheManager().addDirectiveFromEditLog(addOp.directive);
      if (toAddRetryCache) {
        Long id = result.getId();
        fsNamesys.addCacheEntryWithPayload(op.rpcClientId, op.rpcCallId, id);
      }
      break;
    }
    case OP_MODIFY_CACHE_DIRECTIVE: {
      ModifyCacheDirectiveInfoOp modifyOp =
          (ModifyCacheDirectiveInfoOp) op;
      fsNamesys.getCacheManager().modifyDirectiveFromEditLog(
          modifyOp.directive);
      if (toAddRetryCache) {
        fsNamesys.addCacheEntry(op.rpcClientId, op.rpcCallId);
      }
      break;
    }
    case OP_REMOVE_CACHE_DIRECTIVE: {
      RemoveCacheDirectiveInfoOp removeOp =
          (RemoveCacheDirectiveInfoOp) op;
      fsNamesys.getCacheManager().removeDirective(removeOp.id, null);
      if (toAddRetryCache) {
        fsNamesys.addCacheEntry(op.rpcClientId, op.rpcCallId);
      }
      break;
    }
    case OP_ADD_CACHE_POOL: {
      AddCachePoolOp addOp = (AddCachePoolOp) op;
      fsNamesys.getCacheManager().addCachePool(addOp.info);
      if (toAddRetryCache) {
        fsNamesys.addCacheEntry(op.rpcClientId, op.rpcCallId);
      }
      break;
    }
    case OP_MODIFY_CACHE_POOL: {
      ModifyCachePoolOp modifyOp = (ModifyCachePoolOp) op;
      fsNamesys.getCacheManager().modifyCachePool(modifyOp.info);
      if (toAddRetryCache) {
        fsNamesys.addCacheEntry(op.rpcClientId, op.rpcCallId);
      }
      break;
    }
    case OP_REMOVE_CACHE_POOL: {
      RemoveCachePoolOp removeOp = (RemoveCachePoolOp) op;
      fsNamesys.getCacheManager().removeCachePool(removeOp.poolName);
      if (toAddRetryCache) {
        fsNamesys.addCacheEntry(op.rpcClientId, op.rpcCallId);
      }
      break;
    }
    case OP_SET_ACL: {
      SetAclOp setAclOp = (SetAclOp) op;
      fsDir.unprotectedSetAcl(setAclOp.src, setAclOp.aclEntries);
      break;
    }
    case OP_SET_XATTR: {
      SetXAttrOp setXAttrOp = (SetXAttrOp) op;
      fsDir.unprotectedSetXAttrs(setXAttrOp.src, setXAttrOp.xAttrs,
          EnumSet.of(XAttrSetFlag.CREATE, XAttrSetFlag.REPLACE));
      if (toAddRetryCache) {
        fsNamesys.addCacheEntry(setXAttrOp.rpcClientId, setXAttrOp.rpcCallId);
      }
      break;
    }
    case OP_REMOVE_XATTR: {
      RemoveXAttrOp removeXAttrOp = (RemoveXAttrOp) op;
      fsDir.unprotectedRemoveXAttrs(removeXAttrOp.src,
          removeXAttrOp.xAttrs);
      if (toAddRetryCache) {
        fsNamesys.addCacheEntry(removeXAttrOp.rpcClientId,
            removeXAttrOp.rpcCallId);
      }
      break;
    }
    case OP_SET_STORAGE_POLICY: {
      SetStoragePolicyOp setStoragePolicyOp = (SetStoragePolicyOp) op;
      fsDir.unprotectedSetStoragePolicy(
          renameReservedPathsOnUpgrade(setStoragePolicyOp.path, logVersion),
          setStoragePolicyOp.policyId);
      break;
    }
    default:
      throw new IOException("Invalid operation read " + op.opCode);
    }
    return inodeId;
  }
  
  private static String formatEditLogReplayError(EditLogInputStream in,
      long recentOpcodeOffsets[], long txid) {
    StringBuilder sb = new StringBuilder();
    sb.append("Error replaying edit log at offset " + in.getPosition());
    sb.append(".  Expected transaction ID was ").append(txid);
    if (recentOpcodeOffsets[0] != -1) {
      Arrays.sort(recentOpcodeOffsets);
      sb.append("\nRecent opcode offsets:");
      for (long offset : recentOpcodeOffsets) {
        if (offset != -1) {
          sb.append(' ').append(offset);
        }
      }
    }
    return sb.toString();
  }

  /**
   * Add a new block into the given INodeFile
   */
  private void addNewBlock(FSDirectory fsDir, AddBlockOp op, INodeFile file)
      throws IOException {
    BlockInfo[] oldBlocks = file.getBlocks();
    Block pBlock = op.getPenultimateBlock();
    Block newBlock= op.getLastBlock();
    
    if (pBlock != null) { // the penultimate block is not null
      Preconditions.checkState(oldBlocks != null && oldBlocks.length > 0);
      // compare pBlock with the last block of oldBlocks
      Block oldLastBlock = oldBlocks[oldBlocks.length - 1];
      if (oldLastBlock.getBlockId() != pBlock.getBlockId()
          || oldLastBlock.getGenerationStamp() != pBlock.getGenerationStamp()) {
        throw new IOException(
            "Mismatched block IDs or generation stamps for the old last block of file "
                + op.getPath() + ", the old last block is " + oldLastBlock
                + ", and the block read from editlog is " + pBlock);
      }
      
      oldLastBlock.setNumBytes(pBlock.getNumBytes());
      if (oldLastBlock instanceof BlockInfoUnderConstruction) {
        fsNamesys.getBlockManager().forceCompleteBlock(file,
            (BlockInfoUnderConstruction) oldLastBlock);
        fsNamesys.getBlockManager().processQueuedMessagesForBlock(pBlock);
      }
    } else { // the penultimate block is null
      Preconditions.checkState(oldBlocks == null || oldBlocks.length == 0);
    }
    // add the new block
    BlockInfo newBI = new BlockInfoUnderConstruction(
          newBlock, file.getBlockReplication());
    fsNamesys.getBlockManager().addBlockCollection(newBI, file);
    file.addBlock(newBI);
    fsNamesys.getBlockManager().processQueuedMessagesForBlock(newBlock);
  }
  
  /**
   * Update in-memory data structures with new block information.
   * @throws IOException
   */
  private void updateBlocks(FSDirectory fsDir, BlockListUpdatingOp op,
      INodeFile file) throws IOException {
    // Update its block list
    BlockInfo[] oldBlocks = file.getBlocks();
    Block[] newBlocks = op.getBlocks();
    String path = op.getPath();
    
    // Are we only updating the last block's gen stamp.
    boolean isGenStampUpdate = oldBlocks.length == newBlocks.length;
    
    // First, update blocks in common
    for (int i = 0; i < oldBlocks.length && i < newBlocks.length; i++) {
      BlockInfo oldBlock = oldBlocks[i];
      Block newBlock = newBlocks[i];
      
      boolean isLastBlock = i == newBlocks.length - 1;
      if (oldBlock.getBlockId() != newBlock.getBlockId() ||
          (oldBlock.getGenerationStamp() != newBlock.getGenerationStamp() && 
              !(isGenStampUpdate && isLastBlock))) {
        throw new IOException("Mismatched block IDs or generation stamps, " +
            "attempting to replace block " + oldBlock + " with " + newBlock +
            " as block # " + i + "/" + newBlocks.length + " of " +
            path);
      }
      
      oldBlock.setNumBytes(newBlock.getNumBytes());
      boolean changeMade =
        oldBlock.getGenerationStamp() != newBlock.getGenerationStamp();
      oldBlock.setGenerationStamp(newBlock.getGenerationStamp());
      
      if (oldBlock instanceof BlockInfoUnderConstruction &&
          (!isLastBlock || op.shouldCompleteLastBlock())) {
        changeMade = true;
        fsNamesys.getBlockManager().forceCompleteBlock(file,
            (BlockInfoUnderConstruction) oldBlock);
      }
      if (changeMade) {
        // The state or gen-stamp of the block has changed. So, we may be
        // able to process some messages from datanodes that we previously
        // were unable to process.
        fsNamesys.getBlockManager().processQueuedMessagesForBlock(newBlock);
      }
    }
    
    if (newBlocks.length < oldBlocks.length) {
      // We're removing a block from the file, e.g. abandonBlock(...)
      if (!file.isUnderConstruction()) {
        throw new IOException("Trying to remove a block from file " +
            path + " which is not under construction.");
      }
      if (newBlocks.length != oldBlocks.length - 1) {
        throw new IOException("Trying to remove more than one block from file "
            + path);
      }
      Block oldBlock = oldBlocks[oldBlocks.length - 1];
      boolean removed = fsDir.unprotectedRemoveBlock(path, file, oldBlock);
      if (!removed && !(op instanceof UpdateBlocksOp)) {
        throw new IOException("Trying to delete non-existant block " + oldBlock);
      }
    } else if (newBlocks.length > oldBlocks.length) {
      // We're adding blocks
      for (int i = oldBlocks.length; i < newBlocks.length; i++) {
        Block newBlock = newBlocks[i];
        BlockInfo newBI;
        if (!op.shouldCompleteLastBlock()) {
          // TODO: shouldn't this only be true for the last block?
          // what about an old-version fsync() where fsync isn't called
          // until several blocks in?
          newBI = new BlockInfoUnderConstruction(
              newBlock, file.getBlockReplication());
        } else {
          // OP_CLOSE should add finalized blocks. This code path
          // is only executed when loading edits written by prior
          // versions of Hadoop. Current versions always log
          // OP_ADD operations as each block is allocated.
          newBI = new BlockInfo(newBlock, file.getBlockReplication());
        }
        fsNamesys.getBlockManager().addBlockCollection(newBI, file);
        file.addBlock(newBI);
        fsNamesys.getBlockManager().processQueuedMessagesForBlock(newBlock);
      }
    }
  }

  private static void dumpOpCounts(
      EnumMap<FSEditLogOpCodes, Holder<Integer>> opCounts) {
    StringBuilder sb = new StringBuilder();
    sb.append("Summary of operations loaded from edit log:\n  ");
    Joiner.on("\n  ").withKeyValueSeparator("=").appendTo(sb, opCounts);
    FSImage.LOG.debug(sb.toString());
  }

  private void incrOpCount(FSEditLogOpCodes opCode,
      EnumMap<FSEditLogOpCodes, Holder<Integer>> opCounts, Step step,
      Counter counter) {
    Holder<Integer> holder = opCounts.get(opCode);
    if (holder == null) {
      holder = new Holder<Integer>(1);
      opCounts.put(opCode, holder);
    } else {
      holder.held++;
    }
    counter.increment();
  }

  /**
   * Throw appropriate exception during upgrade from 203, when editlog loading
   * could fail due to opcode conflicts.
   */
  private void check203UpgradeFailure(int logVersion, Throwable e)
      throws IOException {
    // 0.20.203 version version has conflicting opcodes with the later releases.
    // The editlog must be emptied by restarting the namenode, before proceeding
    // with the upgrade.
    if (Storage.is203LayoutVersion(logVersion)
        && logVersion != HdfsConstants.NAMENODE_LAYOUT_VERSION) {
      String msg = "During upgrade failed to load the editlog version "
          + logVersion + " from release 0.20.203. Please go back to the old "
          + " release and restart the namenode. This empties the editlog "
          + " and saves the namespace. Resume the upgrade after this step.";
      throw new IOException(msg, e);
    }
  }
  
  /**
   * Find the last valid transaction ID in the stream.
   * If there are invalid or corrupt transactions in the middle of the stream,
   * validateEditLog will skip over them.
   * This reads through the stream but does not close it.
   */
  static EditLogValidation validateEditLog(EditLogInputStream in) {
    long lastPos = 0;
    long lastTxId = HdfsConstants.INVALID_TXID;
    long numValid = 0;
    FSEditLogOp op = null;
    while (true) {
      lastPos = in.getPosition();
      try {
        if ((op = in.readOp()) == null) {
          break;
        }
      } catch (Throwable t) {
        FSImage.LOG.warn("Caught exception after reading " + numValid +
            " ops from " + in + " while determining its valid length." +
            "Position was " + lastPos, t);
        in.resync();
        FSImage.LOG.warn("After resync, position is " + in.getPosition());
        continue;
      }
      if (lastTxId == HdfsConstants.INVALID_TXID
          || op.getTransactionId() > lastTxId) {
        lastTxId = op.getTransactionId();
      }
      numValid++;
    }
    return new EditLogValidation(lastPos, lastTxId, false);
  }

  static EditLogValidation scanEditLog(EditLogInputStream in) {
    long lastPos = 0;
    long lastTxId = HdfsConstants.INVALID_TXID;
    long numValid = 0;
    FSEditLogOp op = null;
    while (true) {
      lastPos = in.getPosition();
      try {
        if ((op = in.readOp()) == null) { // TODO
          break;
        }
      } catch (Throwable t) {
        FSImage.LOG.warn("Caught exception after reading " + numValid +
            " ops from " + in + " while determining its valid length." +
            "Position was " + lastPos, t);
        in.resync();
        FSImage.LOG.warn("After resync, position is " + in.getPosition());
        continue;
      }
      if (lastTxId == HdfsConstants.INVALID_TXID
          || op.getTransactionId() > lastTxId) {
        lastTxId = op.getTransactionId();
      }
      numValid++;
    }
    return new EditLogValidation(lastPos, lastTxId, false);
  }

  static class EditLogValidation {
    private final long validLength;
    private final long endTxId;
    private final boolean hasCorruptHeader;

    EditLogValidation(long validLength, long endTxId,
        boolean hasCorruptHeader) {
      this.validLength = validLength;
      this.endTxId = endTxId;
      this.hasCorruptHeader = hasCorruptHeader;
    }

    long getValidLength() { return validLength; }

    long getEndTxId() { return endTxId; }

    boolean hasCorruptHeader() { return hasCorruptHeader; }
  }

  /**
   * Stream wrapper that keeps track of the current stream position.
   * 
   * This stream also allows us to set a limit on how many bytes we can read
   * without getting an exception.
   */
  public static class PositionTrackingInputStream extends FilterInputStream
      implements StreamLimiter {
    private long curPos = 0;
    private long markPos = -1;
    private long limitPos = Long.MAX_VALUE;

    public PositionTrackingInputStream(InputStream is) {
      super(is);
    }

    private void checkLimit(long amt) throws IOException {
      long extra = (curPos + amt) - limitPos;
      if (extra > 0) {
        throw new IOException("Tried to read " + amt + " byte(s) past " +
            "the limit at offset " + limitPos);
      }
    }
    
    @Override
    public int read() throws IOException {
      checkLimit(1);
      int ret = super.read();
      if (ret != -1) curPos++;
      return ret;
    }

    @Override
    public int read(byte[] data) throws IOException {
      checkLimit(data.length);
      int ret = super.read(data);
      if (ret > 0) curPos += ret;
      return ret;
    }

    @Override
    public int read(byte[] data, int offset, int length) throws IOException {
      checkLimit(length);
      int ret = super.read(data, offset, length);
      if (ret > 0) curPos += ret;
      return ret;
    }

    @Override
    public void setLimit(long limit) {
      limitPos = curPos + limit;
    }

    @Override
    public void clearLimit() {
      limitPos = Long.MAX_VALUE;
    }

    @Override
    public void mark(int limit) {
      super.mark(limit);
      markPos = curPos;
    }

    @Override
    public void reset() throws IOException {
      if (markPos == -1) {
        throw new IOException("Not marked!");
      }
      super.reset();
      curPos = markPos;
      markPos = -1;
    }

    public long getPos() {
      return curPos;
    }
    
    @Override
    public long skip(long amt) throws IOException {
      long extra = (curPos + amt) - limitPos;
      if (extra > 0) {
        throw new IOException("Tried to skip " + extra + " bytes past " +
            "the limit at offset " + limitPos);
      }
      long ret = super.skip(amt);
      curPos += ret;
      return ret;
    }
  }

  public long getLastAppliedTxId() {
    return lastAppliedTxId;
  }

  /**
   * Creates a Step used for updating startup progress, populated with
   * information from the given edits.  The step always includes the log's name.
   * If the log has a known length, then the length is included in the step too.
   * 
   * @param edits EditLogInputStream to use for populating step
   * @return Step populated with information from edits
   * @throws IOException thrown if there is an I/O error
   */
  private static Step createStartupProgressStep(EditLogInputStream edits)
      throws IOException {
    long length = edits.length();
    String name = edits.getCurrentStreamName();
    return length != -1 ? new Step(name, length) : new Step(name);
  }
}<|MERGE_RESOLUTION|>--- conflicted
+++ resolved
@@ -366,13 +366,9 @@
         // add the op into retry cache if necessary
         if (toAddRetryCache) {
           HdfsFileStatus stat = fsNamesys.dir.createFileStatus(
-<<<<<<< HEAD
               HdfsFileStatus.EMPTY_NAME, newFile,
-              BlockStoragePolicy.ID_UNSPECIFIED, Snapshot.CURRENT_STATE_ID);
-=======
-              HdfsFileStatus.EMPTY_NAME, newFile, Snapshot.CURRENT_STATE_ID,
+              BlockStoragePolicy.ID_UNSPECIFIED, Snapshot.CURRENT_STATE_ID,
               false);
->>>>>>> 6824abc1
           fsNamesys.addCacheEntryWithPayload(addCloseOp.rpcClientId,
               addCloseOp.rpcCallId, stat);
         }
