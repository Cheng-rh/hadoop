--- conflicted
+++ resolved
@@ -71,11 +71,8 @@
   MutableCounterLong listSnapshottableDirOps;
   @Metric("Number of snapshotDiffReport operations")
   MutableCounterLong snapshotDiffReportOps;
-<<<<<<< HEAD
-=======
   @Metric("Number of blockReceivedAndDeleted calls")
   MutableCounterLong blockReceivedAndDeletedOps;
->>>>>>> fbf12270
 
   @Metric("Journal transactions") MutableRate transactions;
   @Metric("Journal syncs") MutableRate syncs;
@@ -84,13 +81,6 @@
   MutableCounterLong transactionsBatchedInSync;
   @Metric("Block report") MutableRate blockReport;
   MutableQuantiles[] blockReportQuantiles;
-<<<<<<< HEAD
-
-  @Metric("Duration in SafeMode at startup in msec")
-  MutableGaugeInt safeModeTime;
-  @Metric("Time loading FS Image at startup in msec")
-  MutableGaugeInt fsImageLoadTime;
-=======
   @Metric("Cache report") MutableRate cacheReport;
   MutableQuantiles[] cacheReportQuantiles;
 
@@ -105,7 +95,6 @@
   MutableRate getImage;
   @Metric("GetImageServlet putImage")
   MutableRate putImage;
->>>>>>> fbf12270
 
   NameNodeMetrics(String processName, String sessionId, int[] intervals) {
     registry.tag(ProcessName, processName).tag(SessionId, sessionId);
@@ -113,10 +102,7 @@
     final int len = intervals.length;
     syncsQuantiles = new MutableQuantiles[len];
     blockReportQuantiles = new MutableQuantiles[len];
-<<<<<<< HEAD
-=======
     cacheReportQuantiles = new MutableQuantiles[len];
->>>>>>> fbf12270
     
     for (int i = 0; i < len; i++) {
       int interval = intervals[i];
@@ -126,12 +112,9 @@
       blockReportQuantiles[i] = registry.newQuantiles(
           "blockReport" + interval + "s", 
           "Block report", "ops", "latency", interval);
-<<<<<<< HEAD
-=======
       cacheReportQuantiles[i] = registry.newQuantiles(
           "cacheReport" + interval + "s",
           "Cache report", "ops", "latency", interval);
->>>>>>> fbf12270
     }
   }
 
@@ -235,13 +218,10 @@
     snapshotDiffReportOps.incr();
   }
   
-<<<<<<< HEAD
-=======
   public void incrBlockReceivedAndDeletedOps() {
     blockReceivedAndDeletedOps.incr();
   }
 
->>>>>>> fbf12270
   public void addTransaction(long latency) {
     transactions.add(latency);
   }
@@ -266,8 +246,6 @@
     for (MutableQuantiles q : blockReportQuantiles) {
       q.add(latency);
     }
-<<<<<<< HEAD
-=======
   }
 
   public void addCacheBlockReport(long latency) {
@@ -275,7 +253,6 @@
     for (MutableQuantiles q : cacheReportQuantiles) {
       q.add(latency);
     }
->>>>>>> fbf12270
   }
 
   public void setSafeModeTime(long elapsed) {
